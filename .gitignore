.autotest
coverage
.DS_Store
pkg/*
tags
*/tags
*~
.chef
results

# You should check in your Gemfile.lock in applications, and not in gems
external_tests/*.lock
/Gemfile.local

# ignore some common Bundler 'binstubs' directory names
# http://gembundler.com/man/bundle-exec.1.html
b/
binstubs/
.bundle
# RVM and RBENV ruby version files
.rbenv-version
.rvmrc
.ruby-version
.ruby-gemset

# IDE files
.project

# Documentation
_site/*
.yardoc/
doc/

# Test Kitchen
.kitchen/

# Vagrant
Vagrantfile
.vagrant/

# Kitchen Tests Local Mode Data
kitchen-tests/nodes/*

# Temporary files present during spec runs
spec/data/test-dir
spec/data/nodes
/config/

# acceptance binstubs
acceptance/bin/*

vendor/
acceptance/vendor
kitchen-tests/vendor

<<<<<<< HEAD
*.swp
=======
# Visual Studio Code files
.vscode
>>>>>>> 1da1234e
<|MERGE_RESOLUTION|>--- conflicted
+++ resolved
@@ -53,9 +53,7 @@
 acceptance/vendor
 kitchen-tests/vendor
 
-<<<<<<< HEAD
 *.swp
-=======
+
 # Visual Studio Code files
-.vscode
->>>>>>> 1da1234e
+.vscode