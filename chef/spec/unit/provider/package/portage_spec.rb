--- conflicted
+++ resolved
@@ -59,15 +59,12 @@
     @current_resource.should_receive(:version).with("1.0.0")
     @provider.load_current_resource
   end
-<<<<<<< HEAD
-=======
 
   it "should return a current resource with the correct version if the package is found with revision" do
     ::Dir.stub!(:entries).and_return("git-1.0.0-r1")
     @current_resource.should_receive(:version).with("1.0.0-r1")
     @provider.load_current_resource
   end
->>>>>>> d613d475
   
   it "should return a current resource with a nil version if the package is not found" do
     ::Dir.stub!(:entries).and_return("notgit-1.0.0")
