--- conflicted
+++ resolved
@@ -62,7 +62,6 @@
         )
       end
 
-<<<<<<< HEAD
       def group(arg=nil)
         set_or_return(
           :group,
@@ -83,9 +82,6 @@
       def path
         @target_file
       end
-
-=======
->>>>>>> 536bc2c2
     end
   end
 end