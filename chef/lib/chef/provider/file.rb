--- conflicted
+++ resolved
@@ -139,25 +139,15 @@
       end
       
       def action_delete
-<<<<<<< HEAD
-        if ::File.exists?(@new_resource.path) && ::File.writable?(@new_resource.path)
-          backup unless ::File.symlink?(@new_resource.path)
-          Chef::Log.info("Deleting #{@new_resource} at #{@new_resource.path}")
-          ::File.delete(@new_resource.path)
-          @new_resource.updated = true
-        else
-          raise "Cannot delete #{@new_resource} at #{@new_resource_path}!"
-=======
         if ::File.exists?(@new_resource.path)
           if ::File.writable?(@new_resource.path)
-            backup
+            backup unless ::File.symlink?(@new_resource.path)
             Chef::Log.info("Deleting #{@new_resource} at #{@new_resource.path}")
             ::File.delete(@new_resource.path)
             @new_resource.updated = true
           else
             raise "Cannot delete #{@new_resource} at #{@new_resource_path}!"
           end
->>>>>>> dc4ad9aa
         end
       end
       
